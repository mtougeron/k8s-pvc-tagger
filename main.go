// Licensed to Michael Tougeron <github@e.tougeron.com> under
// one or more contributor license agreements. See the LICENSE
// file distributed with this work for additional information
// regarding copyright ownership.
// Michael Tougeron <github@e.tougeron.com> licenses this file
// to you under the Apache License, Version 2.0 (the "License");
// you may not use this file except in compliance with the License.
// You may obtain a copy of the License at
//
//     http://www.apache.org/licenses/LICENSE-2.0
//
// Unless required by applicable law or agreed to in writing,
// software distributed under the License is distributed on an
// "AS IS" BASIS, WITHOUT WARRANTIES OR CONDITIONS OF ANY
// KIND, either express or implied.  See the License for the
// specific language governing permissions and limitations
// under the License.

package main

import (
	"context"
	"encoding/json"
	"flag"
	"fmt"
	"net/http"
	"os"
	"os/signal"
	"regexp"
	"strconv"
	"strings"
	"syscall"
	"time"

	"github.com/google/uuid"
	"github.com/prometheus/client_golang/prometheus"
	"github.com/prometheus/client_golang/prometheus/promauto"
	"github.com/prometheus/client_golang/prometheus/promhttp"
	log "github.com/sirupsen/logrus"
	metav1 "k8s.io/apimachinery/pkg/apis/meta/v1"
	"k8s.io/client-go/tools/leaderelection"
	"k8s.io/client-go/tools/leaderelection/resourcelock"
)

var (
	buildVersion            string = ""
	buildTime               string = ""
	debugEnv                string = os.Getenv("DEBUG")
	logFormatEnv            string = os.Getenv("LOG_FORMAT")
	debug                   bool
	defaultTags             map[string]string
	defaultAnnotationPrefix string = "k8s-pvc-tagger"
	annotationPrefix        string = "k8s-pvc-tagger"
<<<<<<< HEAD
	legacyAnnotationPrefix  string = "aws-pvc-tagger"
=======
	legacyAnnotationPrefix  string = "aws-ebs-tagger"
>>>>>>> e74ea62b
	watchNamespace          string
	tagFormat               string = "json"
	allowAllTags            bool

	promActionsTotal = promauto.NewCounterVec(prometheus.CounterOpts{
		Name: "k8s_pvc_tagger_actions_total",
		Help: "The total number of PVCs tagged",
	}, []string{"status", "storageclass"})

	promIgnoredTotal = promauto.NewCounterVec(prometheus.CounterOpts{
		Name: "k8s_pvc_tagger_pvc_ignored_total",
		Help: "The total number of PVCs ignored",
	}, []string{"storageclass"})

	promInvalidTagsTotal = promauto.NewCounterVec(prometheus.CounterOpts{
		Name: "k8s_pvc_tagger_invalid_tags_total",
		Help: "The total number of invalid tags found",
	}, []string{"storageclass"})

	promActionsLegacyTotal = promauto.NewCounterVec(prometheus.CounterOpts{
<<<<<<< HEAD
		Name: "k8s_aws_pvc_tagger_actions_total",
=======
		Name: "k8s_aws_ebs_tagger_actions_total",
>>>>>>> e74ea62b
		Help: "The total number of PVCs tagged",
	}, []string{"status"})

	promIgnoredLegacyTotal = promauto.NewCounter(prometheus.CounterOpts{
<<<<<<< HEAD
		Name: "k8s_aws_pvc_tagger_pvc_ignored_total",
=======
		Name: "k8s_aws_ebs_tagger_pvc_ignored_total",
>>>>>>> e74ea62b
		Help: "The total number of PVCs ignored",
	})

	promInvalidTagsLegacyTotal = promauto.NewCounter(prometheus.CounterOpts{
<<<<<<< HEAD
		Name: "k8s_aws_pvc_tagger_invalid_tags_total",
=======
		Name: "k8s_aws_ebs_tagger_invalid_tags_total",
>>>>>>> e74ea62b
		Help: "The total number of invalid tags found",
	})
)

func init() {
	if logFormatEnv == "" || strings.ToLower(logFormatEnv) == "json" {
		log.SetFormatter(&log.JSONFormatter{})
	}

	var err error
	if len(debugEnv) != 0 {
		debug, err = strconv.ParseBool(debugEnv)
		if err != nil {
			log.Fatalln("Failed to parse DEBUG Environment variable:", err.Error())
		}
	}

	if debug {
		log.SetLevel(log.DebugLevel)
	}

	// APP Build information
	log.Debugln("Application Version:", buildVersion)
	log.Debugln("Application Build Time:", buildTime)
}

func main() {
	var kubeconfig string
	var kubeContext string
	var region string
	var leaseLockName string
	var leaseLockNamespace string
	var leaseID string
	var defaultTagsString string
	var statusPort string
	var metricsPort string

	flag.StringVar(&kubeconfig, "kubeconfig", "", "absolute path to the kubeconfig file")
	flag.StringVar(&kubeContext, "context", "", "the context to use")
	flag.StringVar(&region, "region", os.Getenv("AWS_REGION"), "the region")
	flag.StringVar(&leaseID, "lease-id", uuid.New().String(), "the holder identity name")
	flag.StringVar(&leaseLockName, "lease-lock-name", "k8s-pvc-tagger", "the lease lock resource name")
	flag.StringVar(&leaseLockNamespace, "lease-lock-namespace", os.Getenv("NAMESPACE"), "the lease lock resource namespace")
	flag.StringVar(&defaultTagsString, "default-tags", "", "Default tags to add to EBS/EFS volume")
	flag.StringVar(&tagFormat, "tag-format", "json", "Whether the tags are in json or csv format. Default: json")
	flag.StringVar(&annotationPrefix, "annotation-prefix", "k8s-pvc-tagger", "Annotation prefix to check")
	flag.StringVar(&watchNamespace, "watch-namespace", os.Getenv("WATCH_NAMESPACE"), "A specific namespace to watch (default is all namespaces)")
	flag.StringVar(&statusPort, "status-port", "8000", "The healthz port")
	flag.StringVar(&metricsPort, "metrics-port", "8001", "The prometheus metrics port")
	flag.BoolVar(&allowAllTags, "allow-all-tags", false, "Whether or not to allow any tag, even Kubernetes assigned ones, to be set")
	flag.Parse()

	if leaseLockName == "" {
		log.Fatalln("unable to get lease lock resource name (missing lease-lock-name flag).")
	}
	if leaseLockNamespace == "" {
		leaseLockNamespace = getCurrentNamespace()
		if leaseLockNamespace == "" {
			log.Fatalln("unable to get lease lock resource namespace (missing lease-lock-namespace flag).")
		}
	}

	defaultTags = make(map[string]string)
	if defaultTagsString != "" {
		log.Debugln("defaultTagsString:", defaultTagsString)
		if tagFormat == "csv" {
			defaultTags = parseCsv(defaultTagsString)
		} else {
			err := json.Unmarshal([]byte(defaultTagsString), &defaultTags)
			if err != nil {
				log.Fatalln("default-tags are not valid json key/value pairs:", err)
			}
		}
	}
	log.WithFields(log.Fields{"tags": defaultTags}).Infoln("Default Tags")

	// Parse AWS_REGION environment variable.
	if len(region) == 0 {
		region, _ = getMetadataRegion()
		log.WithFields(log.Fields{"region": region}).Debugln("ec2Metadata region")
	}
	ok, err := regexp.Match(regexpAWSRegion, []byte(region))
	if err != nil {
		log.Fatalln("Failed to parse AWS_REGION:", err.Error())
	}
	if !ok {
		log.Fatalln("Given AWS_REGION does not match AWS Region format.")
	}
	awsSession = createAWSSession(region)
	if awsSession == nil {
		err = fmt.Errorf("nil AWS session: %v", awsSession)
		if err != nil {
			log.Println(err.Error())
		}
		os.Exit(1)
	}

	k8sClient, err = BuildClient(kubeconfig, kubeContext)
	if err != nil {
		log.Fatalln("Unable to create kubernetes client", err)
		os.Exit(1)
	}

	go func() {
		mux := http.NewServeMux()
		mux.HandleFunc("/healthz", statusHandler)
		err := http.ListenAndServe("0.0.0.0:"+statusPort, mux)
		if err != nil {
			log.Errorln(err)
		}
	}()

	go func() {
		// Handle just the /metrics endpoint on the metrics port
		mux := http.NewServeMux()
		mux.Handle("/metrics", promhttp.Handler())
		err := http.ListenAndServe("0.0.0.0:"+metricsPort, mux)
		if err != nil {
			log.Errorln(err)
		}
	}()

	run := func(ctx context.Context) {
		var namespaces []string
		if watchNamespace != "" {
			namespaces = strings.Split(watchNamespace, ",")
		} else {
			namespaces = append(namespaces, "")
		}
		for _, ns := range namespaces {
			go runWatchNamespaceTask(ctx, ns)
		}
	}

	// use a Go context so we can tell the leaderelection code when we
	// want to step down
	ctx, cancel := context.WithCancel(context.Background())
	defer cancel()

	// listen for interrupts or the Linux SIGTERM signal and cancel
	// our context, which the leader election code will observe and
	// step down
	ch := make(chan os.Signal, 1)
	signal.Notify(ch, os.Interrupt, syscall.SIGTERM)
	go func() {
		<-ch
		log.Infoln("Received termination, signaling shutdown")
		cancel()
	}()

	// we use the Lease lock type since edits to Leases are less common
	// and fewer objects in the cluster watch "all Leases".
	lock := &resourcelock.LeaseLock{
		LeaseMeta: metav1.ObjectMeta{
			Name:      leaseLockName,
			Namespace: leaseLockNamespace,
		},
		Client: k8sClient.CoordinationV1(),
		LockConfig: resourcelock.ResourceLockConfig{
			Identity: leaseID,
		},
	}

	// start the leader election code loop
	leaderelection.RunOrDie(ctx, leaderelection.LeaderElectionConfig{
		Lock: lock,
		// IMPORTANT: you MUST ensure that any code you have that
		// is protected by the lease must terminate **before**
		// you call cancel. Otherwise, you could have a background
		// loop still running and another process could
		// get elected before your background loop finished, violating
		// the stated goal of the lease.
		ReleaseOnCancel: true,
		LeaseDuration:   60 * time.Second,
		RenewDeadline:   15 * time.Second,
		RetryPeriod:     5 * time.Second,
		Callbacks: leaderelection.LeaderCallbacks{
			OnStartedLeading: func(ctx context.Context) {
				run(ctx)
			},
			OnStoppedLeading: func() {
				log.Infoln("leader lost:", leaseID)
				os.Exit(0)
			},
			OnNewLeader: func(identity string) {
				// we're notified when new leader elected
				if identity == leaseID {
					return
				}
				log.Infoln("new leader elected:", identity)
			},
		},
	})

}

func statusHandler(w http.ResponseWriter, r *http.Request) {
	if r.Method != "GET" {
		w.WriteHeader(http.StatusNotImplemented)
		_, err := w.Write([]byte("method is not implemented"))
		if err != nil {
			log.Errorln("Cannot write status message:", err)
		}
		return
	}
	_, err := w.Write([]byte("OK"))
	if err != nil {
		log.Errorln("Cannot write status message:", err)
	}
}

func runWatchNamespaceTask(ctx context.Context, namespace string) {

	// Make the informer's channel here so we can close it when the
	// context is Done()
	ch := make(chan struct{})
	go watchForPersistentVolumeClaims(ch, namespace)

	<-ctx.Done()
	close(ch)
}

func parseCsv(value string) map[string]string {

	tags := make(map[string]string)
	for _, s := range strings.Split(value, ",") {
		if len(s) == 0 {
			continue
		}
		pairs := strings.SplitN(s, "=", 2)
		if len(pairs) != 2 {
			log.Errorln("invalid csv key/value pair. Skipping...")
			continue
		}
		k := strings.TrimSpace(pairs[0])
		v := strings.TrimSpace(pairs[1])
		if k == "" || v == "" {
			log.Errorln("invalid csv key/value pair. Skipping...")
			continue
		}
		tags[k] = v
	}

	return tags
}<|MERGE_RESOLUTION|>--- conflicted
+++ resolved
@@ -51,11 +51,7 @@
 	defaultTags             map[string]string
 	defaultAnnotationPrefix string = "k8s-pvc-tagger"
 	annotationPrefix        string = "k8s-pvc-tagger"
-<<<<<<< HEAD
-	legacyAnnotationPrefix  string = "aws-pvc-tagger"
-=======
 	legacyAnnotationPrefix  string = "aws-ebs-tagger"
->>>>>>> e74ea62b
 	watchNamespace          string
 	tagFormat               string = "json"
 	allowAllTags            bool
@@ -76,29 +72,17 @@
 	}, []string{"storageclass"})
 
 	promActionsLegacyTotal = promauto.NewCounterVec(prometheus.CounterOpts{
-<<<<<<< HEAD
-		Name: "k8s_aws_pvc_tagger_actions_total",
-=======
 		Name: "k8s_aws_ebs_tagger_actions_total",
->>>>>>> e74ea62b
 		Help: "The total number of PVCs tagged",
 	}, []string{"status"})
 
 	promIgnoredLegacyTotal = promauto.NewCounter(prometheus.CounterOpts{
-<<<<<<< HEAD
-		Name: "k8s_aws_pvc_tagger_pvc_ignored_total",
-=======
 		Name: "k8s_aws_ebs_tagger_pvc_ignored_total",
->>>>>>> e74ea62b
 		Help: "The total number of PVCs ignored",
 	})
 
 	promInvalidTagsLegacyTotal = promauto.NewCounter(prometheus.CounterOpts{
-<<<<<<< HEAD
-		Name: "k8s_aws_pvc_tagger_invalid_tags_total",
-=======
 		Name: "k8s_aws_ebs_tagger_invalid_tags_total",
->>>>>>> e74ea62b
 		Help: "The total number of invalid tags found",
 	})
 )
