--- conflicted
+++ resolved
@@ -102,7 +102,6 @@
 	return doc.Region, nil
 }
 
-<<<<<<< HEAD
 func (client *EFSClient) addEFSVolumeTags(volumeID string, tags map[string]string) {
 	var efsTags []*efs.Tag
 	for k, v := range tags {
@@ -144,9 +143,6 @@
 }
 
 func (client *EBSClient) addEBSVolumeTags(volumeID string, tags map[string]string) {
-=======
-func (client *Client) addVolumeTags(volumeID string, tags map[string]string, storageclass string) {
->>>>>>> 8b2b6c8b
 	var ec2Tags []*ec2.Tag
 	for k, v := range tags {
 		ec2Tags = append(ec2Tags, &ec2.Tag{Key: aws.String(k), Value: aws.String(v)})
@@ -158,14 +154,9 @@
 		Tags:      ec2Tags,
 	})
 	if err != nil {
-<<<<<<< HEAD
-		log.Errorln("Could not create EBS tags for volumeID:", volumeID, err)
-		promActionsTotal.With(prometheus.Labels{"status": "error"}).Inc()
-=======
 		log.Errorln("Could not create tags for volumeID:", volumeID, err)
 		promActionsTotal.With(prometheus.Labels{"status": "error", "storageclass": storageclass}).Inc()
 		promActionsLegacyTotal.With(prometheus.Labels{"status": "error"}).Inc()
->>>>>>> 8b2b6c8b
 		return
 	}
 
@@ -173,11 +164,7 @@
 	promActionsLegacyTotal.With(prometheus.Labels{"status": "success"}).Inc()
 }
 
-<<<<<<< HEAD
 func (client *EBSClient) deleteEBSVolumeTags(volumeID string, tags []string) {
-=======
-func (client *Client) deleteVolumeTags(volumeID string, tags []string, storageclass string) {
->>>>>>> 8b2b6c8b
 	var ec2Tags []*ec2.Tag
 	for _, k := range tags {
 		ec2Tags = append(ec2Tags, &ec2.Tag{Key: aws.String(k)})
@@ -189,14 +176,9 @@
 		Tags:      ec2Tags,
 	})
 	if err != nil {
-<<<<<<< HEAD
 		log.Errorln("Could not EBS delete tags for volumeID:", volumeID, err)
-		promActionsTotal.With(prometheus.Labels{"status": "error"}).Inc()
-=======
-		log.Errorln("Could not delete tags for volumeID:", volumeID, err)
 		promActionsTotal.With(prometheus.Labels{"status": "error", "storageclass": storageclass}).Inc()
 		promActionsLegacyTotal.With(prometheus.Labels{"status": "error"}).Inc()
->>>>>>> 8b2b6c8b
 		return
 	}
 
