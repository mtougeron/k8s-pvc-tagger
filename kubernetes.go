--- conflicted
+++ resolved
@@ -23,11 +23,8 @@
 	"context"
 	"encoding/json"
 	"errors"
-	"github.com/prometheus/client_golang/prometheus"
-	log "github.com/sirupsen/logrus"
 	"html/template"
 	"io/ioutil"
-<<<<<<< HEAD
 	"os"
 	"path/filepath"
 	"regexp"
@@ -35,8 +32,6 @@
 
 	"github.com/prometheus/client_golang/prometheus"
 	log "github.com/sirupsen/logrus"
-=======
->>>>>>> e74ea62b
 	corev1 "k8s.io/api/core/v1"
 	metav1 "k8s.io/apimachinery/pkg/apis/meta/v1"
 	"k8s.io/client-go/informers"
@@ -45,10 +40,6 @@
 	"k8s.io/client-go/rest"
 	"k8s.io/client-go/tools/cache"
 	"k8s.io/client-go/tools/clientcmd"
-	"os"
-	"path/filepath"
-	"regexp"
-	"strings"
 )
 
 var (
