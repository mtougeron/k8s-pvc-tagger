// Licensed to Michael Tougeron <github@e.tougeron.com> under
// one or more contributor license agreements. See the LICENSE
// file distributed with this work for additional information
// regarding copyright ownership.
// Michael Tougeron <github@e.tougeron.com> licenses this file
// to you under the Apache License, Version 2.0 (the "License");
// you may not use this file except in compliance with the License.
// You may obtain a copy of the License at
//
//     http://www.apache.org/licenses/LICENSE-2.0
//
// Unless required by applicable law or agreed to in writing,
// software distributed under the License is distributed on an
// "AS IS" BASIS, WITHOUT WARRANTIES OR CONDITIONS OF ANY
// KIND, either express or implied.  See the License for the
// specific language governing permissions and limitations
// under the License.

package main

import (
	"reflect"
	"testing"

	corev1 "k8s.io/api/core/v1"
	metav1 "k8s.io/apimachinery/pkg/apis/meta/v1"
	"k8s.io/client-go/kubernetes/fake"
)

var dummyStorageClassName string = "fakeName"

func Test_parseAWSEBSVolumeID(t *testing.T) {
	tests := []struct {
		name        string
		k8sVolumeID string
		want        string
	}{
		{
			name:        "full AWSElasticBlockStore.VolumeID",
			k8sVolumeID: "aws://us-east-1d/vol-089747b9fac6ab469",
			want:        "vol-089747b9fac6ab469",
		},
		{
			name:        "invalid AWSElasticBlockStore.VolumeID",
			k8sVolumeID: "aws://something-else/vol-089747b9fac6ab469",
			want:        "",
		},
		{
			name:        "partial AWSElasticBlockStore.VolumeID",
			k8sVolumeID: "vol-abc123",
			want:        "",
		},
	}
	for _, tt := range tests {
		t.Run(tt.name, func(t *testing.T) {
			if got := parseAWSEBSVolumeID(tt.k8sVolumeID); got != tt.want {
				t.Errorf("parseAWSEBSVolumeID() = %v, want %v", got, tt.want)
			}
		})
	}
}

func Test_parseAWSEFSVolumeID(t *testing.T) {
	tests := []struct {
		name        string
		k8sVolumeID string
		want        string
	}{
		{
			name:        "full AWS-EFS.VolumeID",
			k8sVolumeID: "fs-05b82f747004ac501::fsap-06cc098e562d24942",
			want:        "fsap-06cc098e562d24942",
		},
		{
			name:        "invalid AWS-EFS.VolumeID",
			k8sVolumeID: "fsp-05b82f747004ac501::fsap-06cc098e562d24942",
			want:        "",
		},
		{
			name:        "partial AWS-EFS.VolumeID",
			k8sVolumeID: "fsap-06cc098e562d24942",
			want:        "",
		},
	}
	for _, tt := range tests {
		t.Run(tt.name, func(t *testing.T) {
			if got := parseAWSEFSVolumeID(tt.k8sVolumeID); got != tt.want {
				t.Errorf("parseAWSEFSVolumeID() = %v, want %v", got, tt.want)
			}
		})
	}
}

func Test_isValidTagName(t *testing.T) {
	tests := []struct {
		name string
		key  string
		want bool
	}{
		{
			name: "invalid prefix",
			key:  "kubernetes.io/something",
			want: false,
		},
		{
			name: "valid prefix",
			key:  "my-name.io/something",
			want: true,
		},
		{
			name: "invalid Name",
			key:  "Name",
			want: false,
		},
		{
			name: "invalid KubernetesCluster",
			key:  "KubernetesCluster",
			want: false,
		},
		{
			name: "valid annotation",
			key:  "something",
			want: true,
		},
	}
	for _, tt := range tests {
		t.Run(tt.name, func(t *testing.T) {
			if got := isValidTagName(tt.key); got != tt.want {
				t.Errorf("isValidTagName() = %v, want %v", got, tt.want)
			}
		})
	}
}

func Test_provisionedByAwsEbs(t *testing.T) {

	pvc := &corev1.PersistentVolumeClaim{}
	pvc.SetName("my-pvc")
	pvc.Spec.StorageClassName = &dummyStorageClassName

	tests := []struct {
		name        string
		annotations map[string]string
		want        bool
	}{
		{
			name:        "valid provisioner in-tree aws-ebs",
			annotations: map[string]string{"volume.beta.kubernetes.io/storage-provisioner": "kubernetes.io/aws-ebs"},
			want:        true,
		},
		{
			name:        "valid provisioner ebs.csi.aws.com",
			annotations: map[string]string{"volume.beta.kubernetes.io/storage-provisioner": "ebs.csi.aws.com"},
			want:        true,
		},
		{
			name:        "invalid provisioner",
			annotations: map[string]string{"volume.beta.kubernetes.io/storage-provisioner": "something else"},
			want:        false,
		},
		{
			name:        "provisioner not set",
			annotations: map[string]string{"some annotation": "something else"},
			want:        false,
		},
	}
	for _, tt := range tests {
		t.Run(tt.name, func(t *testing.T) {
			pvc.SetAnnotations(tt.annotations)
			if got := provisionedByAwsEbs(pvc); got != tt.want {
				t.Errorf("provisionedByAwsEbs() = %v, want %v", got, tt.want)
			}
		})
	}
}

func Test_provisionedByAwsEfs(t *testing.T) {

	pvc := &corev1.PersistentVolumeClaim{}
	pvc.SetName("my-pvc")
	pvc.Spec.StorageClassName = &dummyStorageClassName

	tests := []struct {
		name        string
		annotations map[string]string
		want        bool
	}{
		{
			name:        "valid provisioner efs.csi.aws.com",
			annotations: map[string]string{"volume.beta.kubernetes.io/storage-provisioner": "efs.csi.aws.com"},
			want:        true,
		},
		{
			name:        "invalid provisioner",
			annotations: map[string]string{"volume.beta.kubernetes.io/storage-provisioner": "something else"},
			want:        false,
		},
		{
			name:        "provisioner not set",
			annotations: map[string]string{"some annotation": "something else"},
			want:        false,
		},
	}
	for _, tt := range tests {
		t.Run(tt.name, func(t *testing.T) {
			pvc.SetAnnotations(tt.annotations)
			if got := provisionedByAwsEfs(pvc); got != tt.want {
				t.Errorf("provisionedByAwsEfs() = %v, want %v", got, tt.want)
			}
		})
	}
}

func Test_buildTags(t *testing.T) {

	pvc := &corev1.PersistentVolumeClaim{}
	pvc.SetName("my-pvc")
	pvc.Spec.StorageClassName = &dummyStorageClassName

	tests := []struct {
		name         string
		defaultTags  map[string]string
		allowAllTags bool
		annotations  map[string]string
		want         map[string]string
		tagFormat    string
	}{
		{
			name:         "ignore annotation set legacy",
			defaultTags:  map[string]string{},
			allowAllTags: false,
			annotations:  map[string]string{"aws-ebs-tagger/ignore": ""},
			want:         map[string]string{},
		},
		{
			name:         "ignore annotation set",
			defaultTags:  map[string]string{},
			allowAllTags: false,
			annotations:  map[string]string{"k8s-pvc-tagger/ignore": ""},
			want:         map[string]string{},
		},
		{
			name:         "ignore annotation set with default tags legacy",
			defaultTags:  map[string]string{"foo": "bar"},
			allowAllTags: false,
<<<<<<< HEAD
			annotations:  map[string]string{"aws-pvc-tagger/ignore": ""},
=======
			annotations:  map[string]string{"aws-ebs-tagger/ignore": ""},
>>>>>>> e74ea62b
			want:         map[string]string{},
		},
		{
			name:         "ignore annotation set with default tags",
			defaultTags:  map[string]string{"foo": "bar"},
			allowAllTags: false,
			annotations:  map[string]string{"k8s-pvc-tagger/ignore": ""},
			want:         map[string]string{},
		},
		{
			name:         "ignore annotation set with tags annotation set legacy",
			defaultTags:  map[string]string{},
			allowAllTags: false,
<<<<<<< HEAD
			annotations:  map[string]string{"aws-pvc-tagger/ignore": "exists", "aws-ebs-tagger/tags": "{\"foo\": \"bar\"}"},
=======
			annotations:  map[string]string{"aws-ebs-tagger/ignore": "exists", "aws-ebs-tagger/tags": "{\"foo\": \"bar\"}"},
>>>>>>> e74ea62b
			want:         map[string]string{},
		},
		{
			name:         "ignore annotation set with tags annotation set",
			defaultTags:  map[string]string{},
			allowAllTags: false,
			annotations:  map[string]string{"k8s-pvc-tagger/ignore": "exists", "k8s-pvc-tagger/tags": "{\"foo\": \"bar\"}"},
			want:         map[string]string{},
		},
		{
			name:         "tags annotation not set with default tags",
			defaultTags:  map[string]string{"foo": "bar", "something": "else"},
			allowAllTags: false,
			annotations:  map[string]string{},
			want:         map[string]string{"foo": "bar", "something": "else"},
		},
		{
			name:         "tags annotation not set with no default tags",
			defaultTags:  map[string]string{},
			allowAllTags: false,
			annotations:  map[string]string{},
			want:         map[string]string{},
		},
		{
			name:         "tags annotation set empty with no default tags legacy",
<<<<<<< HEAD
=======
			defaultTags:  map[string]string{},
			allowAllTags: false,
			annotations:  map[string]string{"aws-ebs-tagger/tags": ""},
			want:         map[string]string{},
		},
		{
			name:         "tags annotation set empty with no default tags",
>>>>>>> e74ea62b
			defaultTags:  map[string]string{},
			allowAllTags: false,
			annotations:  map[string]string{"k8s-pvc-tagger/tags": ""},
			want:         map[string]string{},
		},
		{
<<<<<<< HEAD
			name:         "tags annotation set empty with no default tags",
			defaultTags:  map[string]string{},
			allowAllTags: false,
			annotations:  map[string]string{"k8s-pvc-tagger/tags": ""},
			want:         map[string]string{},
		},
		{
			name:         "tags annotation set with no default tags legacy",
=======
			name:         "tags annotation set with no default tags legacy",
			defaultTags:  map[string]string{},
			allowAllTags: false,
			annotations:  map[string]string{"aws-ebs-tagger/tags": "{\"foo\": \"bar\"}"},
			want:         map[string]string{"foo": "bar"},
		},
		{
			name:         "tags annotation set with no default tags",
>>>>>>> e74ea62b
			defaultTags:  map[string]string{},
			allowAllTags: false,
			annotations:  map[string]string{"k8s-pvc-tagger/tags": "{\"foo\": \"bar\"}"},
			want:         map[string]string{"foo": "bar"},
		},
		{
<<<<<<< HEAD
			name:         "tags annotation set with no default tags",
			defaultTags:  map[string]string{},
			allowAllTags: false,
			annotations:  map[string]string{"k8s-pvc-tagger/tags": "{\"foo\": \"bar\"}"},
			want:         map[string]string{"foo": "bar"},
		},
		{
			name:         "tags annotation set with default tags legacy",
=======
			name:         "tags annotation set with default tags legacy",
			defaultTags:  map[string]string{"foo": "bar"},
			allowAllTags: false,
			annotations:  map[string]string{"aws-ebs-tagger/tags": "{\"something\": \"else\"}"},
			want:         map[string]string{"foo": "bar", "something": "else"},
		},
		{
			name:         "tags annotation set with default tags",
>>>>>>> e74ea62b
			defaultTags:  map[string]string{"foo": "bar"},
			allowAllTags: false,
			annotations:  map[string]string{"k8s-pvc-tagger/tags": "{\"something\": \"else\"}"},
			want:         map[string]string{"foo": "bar", "something": "else"},
		},
		{
			name:         "tags annotation set with default tags with override legacy",
			defaultTags:  map[string]string{"foo": "foo"},
			allowAllTags: false,
			annotations:  map[string]string{"aws-ebs-tagger/tags": "{\"foo\": \"bar\", \"something\": \"else\"}"},
			want:         map[string]string{"foo": "bar", "something": "else"},
		},
		{
			name:         "tags annotation set with default tags",
			defaultTags:  map[string]string{"foo": "bar"},
			allowAllTags: false,
			annotations:  map[string]string{"k8s-pvc-tagger/tags": "{\"something\": \"else\"}"},
			want:         map[string]string{"foo": "bar", "something": "else"},
		},
		{
			name:         "tags annotation set with default tags with override legacy",
			defaultTags:  map[string]string{"foo": "foo"},
			allowAllTags: false,
			annotations:  map[string]string{"aws-ebs-tagger/tags": "{\"foo\": \"bar\", \"something\": \"else\"}"},
			want:         map[string]string{"foo": "bar", "something": "else"},
		},
		{
			name:         "tags annotation set with default tags with override",
			defaultTags:  map[string]string{"foo": "foo"},
			allowAllTags: false,
			annotations:  map[string]string{"k8s-pvc-tagger/tags": "{\"foo\": \"bar\", \"something\": \"else\"}"},
			want:         map[string]string{"foo": "bar", "something": "else"},
		},
		{
			name:         "tags annotation invalid json with no default tags legacy",
<<<<<<< HEAD
=======
			defaultTags:  map[string]string{},
			allowAllTags: false,
			annotations:  map[string]string{"aws-ebs-tagger/tags": "'asdas:\"asdasd\""},
			want:         map[string]string{},
		},
		{
			name:         "tags annotation invalid json with no default tags",
>>>>>>> e74ea62b
			defaultTags:  map[string]string{},
			allowAllTags: false,
			annotations:  map[string]string{"k8s-pvc-tagger/tags": "'asdas:\"asdasd\""},
			want:         map[string]string{},
		},
		{
<<<<<<< HEAD
			name:         "tags annotation invalid json with no default tags",
			defaultTags:  map[string]string{},
			allowAllTags: false,
			annotations:  map[string]string{"k8s-pvc-tagger/tags": "'asdas:\"asdasd\""},
			want:         map[string]string{},
		},
		{
=======
>>>>>>> e74ea62b
			name:         "tags annotation invalid json with default tags legacy",
			defaultTags:  map[string]string{"foo": "bar"},
			allowAllTags: false,
			annotations:  map[string]string{"aws-ebs-tagger/tags": "'asdas:\"asdasd\""},
			want:         map[string]string{"foo": "bar"},
		},
		{
			name:         "tags annotation invalid json with default tags",
			defaultTags:  map[string]string{"foo": "bar"},
			allowAllTags: false,
			annotations:  map[string]string{"k8s-pvc-tagger/tags": "'asdas:\"asdasd\""},
			want:         map[string]string{"foo": "bar"},
		},
		{
			name:         "tags annotation set with invalid name with no default tags legacy",
			defaultTags:  map[string]string{},
			allowAllTags: false,
			annotations:  map[string]string{"aws-ebs-tagger/tags": "{\"foo\": \"bar\", \"kubernetes.io/foo\": \"bar\"}"},
			want:         map[string]string{"foo": "bar"},
		},
		{
			name:         "tags annotation set with invalid name with no default tags",
			defaultTags:  map[string]string{},
			allowAllTags: false,
			annotations:  map[string]string{"k8s-pvc-tagger/tags": "{\"foo\": \"bar\", \"kubernetes.io/foo\": \"bar\"}"},
			want:         map[string]string{"foo": "bar"},
		},
		{
			name:         "tags annotation set with invalid name but allowAllTags with no default tags legacy",
<<<<<<< HEAD
=======
			defaultTags:  map[string]string{},
			allowAllTags: true,
			annotations:  map[string]string{"aws-ebs-tagger/tags": "{\"foo\": \"bar\", \"kubernetes.io/foo\": \"bar\"}"},
			want:         map[string]string{"foo": "bar", "kubernetes.io/foo": "bar"},
		},
		{
			name:         "tags annotation set with invalid name but allowAllTags with no default tags",
>>>>>>> e74ea62b
			defaultTags:  map[string]string{},
			allowAllTags: true,
			annotations:  map[string]string{"k8s-pvc-tagger/tags": "{\"foo\": \"bar\", \"kubernetes.io/foo\": \"bar\"}"},
			want:         map[string]string{"foo": "bar", "kubernetes.io/foo": "bar"},
		},
		{
			name:         "tags annotation set with invalid name but allowAllTags with no default tags",
			defaultTags:  map[string]string{},
			allowAllTags: true,
<<<<<<< HEAD
			annotations:  map[string]string{"k8s-pvc-tagger/tags": "{\"foo\": \"bar\", \"kubernetes.io/foo\": \"bar\"}"},
			want:         map[string]string{"foo": "bar", "kubernetes.io/foo": "bar"},
		},
		{
			name:         "tags annotation set with invalid name but allowAllTags with no default tags",
			defaultTags:  map[string]string{},
			allowAllTags: true,
=======
>>>>>>> e74ea62b
			annotations:  map[string]string{"k8s-pvc-tagger/tags": "{\"foo\": \"bar\", \"Name\": \"bar\"}"},
			want:         map[string]string{"foo": "bar", "Name": "bar"},
		},
		{
			name:         "tags annotation set with invalid name but allowAllTags with no default tags legacy",
			defaultTags:  map[string]string{},
			allowAllTags: true,
<<<<<<< HEAD
			annotations:  map[string]string{"aws-pvc-tagger/tags": "{\"foo\": \"bar\", \"Name\": \"bar\"}"},
=======
			annotations:  map[string]string{"aws-ebs-tagger/tags": "{\"foo\": \"bar\", \"Name\": \"bar\"}"},
>>>>>>> e74ea62b
			want:         map[string]string{"foo": "bar", "Name": "bar"},
		},
		{
			name:         "tags annotation set with invalid default tags",
			defaultTags:  map[string]string{"kubernetes.io/foo": "bar"},
			allowAllTags: false,
			annotations:  map[string]string{"k8s-pvc-tagger/tags": "{\"something\": \"else\"}"},
			want:         map[string]string{"something": "else"},
		},
		{
			name:         "tags annotation not set with default tags - csv",
			defaultTags:  map[string]string{"foo": "bar", "something": "else"},
			allowAllTags: false,
			annotations:  map[string]string{},
			want:         map[string]string{"foo": "bar", "something": "else"},
			tagFormat:    "csv",
		},
		{
			name:         "tags annotation not set with no default tags - csv",
			defaultTags:  map[string]string{},
			allowAllTags: false,
			annotations:  map[string]string{},
			want:         map[string]string{},
			tagFormat:    "csv",
		},
		{
			name:         "tags annotation set with default tags - csv legacy",
<<<<<<< HEAD
=======
			defaultTags:  map[string]string{"foo": "bar"},
			allowAllTags: false,
			annotations:  map[string]string{"aws-ebs-tagger/tags": "something=else"},
			want:         map[string]string{"foo": "bar", "something": "else"},
			tagFormat:    "csv",
		},
		{
			name:         "tags annotation set with default tags - csv",
>>>>>>> e74ea62b
			defaultTags:  map[string]string{"foo": "bar"},
			allowAllTags: false,
			annotations:  map[string]string{"k8s-pvc-tagger/tags": "something=else"},
			want:         map[string]string{"foo": "bar", "something": "else"},
			tagFormat:    "csv",
		},
		{
			name:         "tags annotation set with default tags - csv",
			defaultTags:  map[string]string{"foo": "bar"},
			allowAllTags: false,
			annotations:  map[string]string{"k8s-pvc-tagger/tags": "something=else"},
			want:         map[string]string{"foo": "bar", "something": "else"},
			tagFormat:    "csv",
		},
		{
			name:         "tags annotation set with default tags with override - csv",
			defaultTags:  map[string]string{"foo": "foo"},
			allowAllTags: false,
			annotations:  map[string]string{"k8s-pvc-tagger/tags": "foo=bar,something=else"},
			want:         map[string]string{"foo": "bar", "something": "else"},
			tagFormat:    "csv",
		},
		{
			name:         "tags annotation set with default tags with override - csv legacy",
			defaultTags:  map[string]string{"foo": "foo"},
			allowAllTags: false,
<<<<<<< HEAD
			annotations:  map[string]string{"aws-pvc-tagger/tags": "foo=bar,something=else"},
=======
			annotations:  map[string]string{"aws-ebs-tagger/tags": "foo=bar,something=else"},
>>>>>>> e74ea62b
			want:         map[string]string{"foo": "bar", "something": "else"},
			tagFormat:    "csv",
		},
		{
			name:         "tags annotation set with invalid tags - csv",
			defaultTags:  map[string]string{},
			allowAllTags: false,
			annotations:  map[string]string{"k8s-pvc-tagger/tags": "{\"foo\": \"bar\"}"},
			want:         map[string]string{},
			tagFormat:    "csv",
		},
		{
			name:         "tags annotation set with legacy tag also annotation set",
			defaultTags:  map[string]string{},
			allowAllTags: false,
			annotations:  map[string]string{"k8s-pvc-tagger/tags": "{\"foo\": \"selected\"}", "aws-ebs-tagger/tags": "{\"foo\": \"notselected\"}"},
			want:         map[string]string{"foo": "selected"},
		},
		{
			name:         "tags annotation set but legacy ignore annotation set",
			defaultTags:  map[string]string{},
			allowAllTags: false,
			annotations:  map[string]string{"k8s-pvc-tagger/tags": "{\"foo\": \"selected\"}", "aws-ebs-tagger/ignore": ""},
			want:         map[string]string{},
		},
	}
	for _, tt := range tests {
		t.Run(tt.name, func(t *testing.T) {
			pvc.SetAnnotations(tt.annotations)
			defaultTags = tt.defaultTags
			allowAllTags = tt.allowAllTags
			if tt.tagFormat != "" {
				tagFormat = tt.tagFormat
			} else {
				tagFormat = "json"
			}
			if got := buildTags(pvc); !reflect.DeepEqual(got, tt.want) {
				t.Errorf("buildTags() = %v, want %v", got, tt.want)
			}
			tagFormat = "json"
			defaultTags = map[string]string{}
		})
	}
}

func Test_annotationPrefix(t *testing.T) {

	pvc := &corev1.PersistentVolumeClaim{}
	pvc.SetName("my-pvc")
	defaultAnnotationPrefix := annotationPrefix
	pvc.Spec.StorageClassName = &dummyStorageClassName

	tests := []struct {
		name             string
		annotationPrefix string
		defaultTags      map[string]string
		annotations      map[string]string
		want             map[string]string
	}{
		{
			name:             "annotationPrefix with proper ignore",
			annotationPrefix: "something-else",
			defaultTags:      map[string]string{"foo": "bar"},
			annotations:      map[string]string{"something-else/ignore": ""},
			want:             map[string]string{},
		},
		{
			name:             "annotationPrefix with different ignore legacy",
			annotationPrefix: "something-else",
			defaultTags:      map[string]string{"foo": "bar"},
			annotations:      map[string]string{"aws-ebs-tagger/ignore": ""},
			want:             map[string]string{"foo": "bar"},
		},
		{
			name:             "annotationPrefix with different ignore",
			annotationPrefix: "something-else",
			defaultTags:      map[string]string{"foo": "bar"},
			annotations:      map[string]string{"k8s-pvc-tagger/ignore": ""},
			want:             map[string]string{"foo": "bar"},
		},
		{
			name:             "annotationPrefix with default and custom tags",
			annotationPrefix: "something-else",
			defaultTags:      map[string]string{"foo": "bar"},
			annotations:      map[string]string{"something-else/tags": "{\"something\": \"else\"}"},
			want:             map[string]string{"foo": "bar", "something": "else"},
		},
		{
			name:             "annotationPrefix with default and different custom tags legacy",
			annotationPrefix: "something-else",
			defaultTags:      map[string]string{"foo": "bar"},
			annotations:      map[string]string{"aws-ebs-tagger/tags": "{\"something\": \"else\"}"},
			want:             map[string]string{"foo": "bar"},
		},
		{
			name:             "annotationPrefix with default and different custom tags",
			annotationPrefix: "something-else",
			defaultTags:      map[string]string{"foo": "bar"},
			annotations:      map[string]string{"k8s-pvc-tagger/tags": "{\"something\": \"else\"}"},
			want:             map[string]string{"foo": "bar"},
		},
	}
	for _, tt := range tests {
		t.Run(tt.name, func(t *testing.T) {
			pvc.SetAnnotations(tt.annotations)
			annotationPrefix = tt.annotationPrefix
			defaultTags = tt.defaultTags
			if got := buildTags(pvc); !reflect.DeepEqual(got, tt.want) {
				t.Errorf("buildTags() = %v, want %v", got, tt.want)
			}
			annotationPrefix = defaultAnnotationPrefix
			defaultTags = map[string]string{}
		})
	}
}

func Test_processEBSPersistentVolumeClaim(t *testing.T) {
	volumeName := "pvc-1234"
	pvc := &corev1.PersistentVolumeClaim{}
	pvc.SetName("my-pvc")
	pvc.Spec.VolumeName = volumeName

	tests := []struct {
		name           string
		provisionedBy  string
		tagsAnnotation string
		volumeID       string
		volumeName     string
		wantedTags     map[string]string
		wantedVolumeID string
		wantedErr      bool
	}{
		{
			name:           "csi with valid tags and volume id",
			provisionedBy:  "ebs.csi.aws.com",
			tagsAnnotation: "{\"foo\": \"bar\"}",
			volumeName:     volumeName,
			wantedTags:     map[string]string{"foo": "bar"},
			wantedVolumeID: "vol-12345",
			wantedErr:      false,
		},
		{
			name:           "in-tree with valid tags and volume id",
			provisionedBy:  "kubernetes.io/aws-ebs",
			tagsAnnotation: "{\"foo\": \"bar\"}",
			volumeName:     volumeName,
			volumeID:       "aws://us-east-1a/vol-12345",
			wantedTags:     map[string]string{"foo": "bar"},
			wantedVolumeID: "vol-12345",
			wantedErr:      false,
		},
		{
			name:           "in-tree with valid tags and invalid volume id",
			provisionedBy:  "kubernetes.io/aws-ebs",
			tagsAnnotation: "{\"foo\": \"bar\"}",
			volumeName:     volumeName,
			volumeID:       "asdf://us-east-1a/vol-12345",
			wantedTags:     nil,
			wantedVolumeID: "",
			wantedErr:      true,
		},
		{
			name:           "other with valid tags and volume id",
			provisionedBy:  "foo",
			tagsAnnotation: "{\"foo\": \"bar\"}",
			volumeName:     volumeName,
			wantedTags:     nil,
			wantedVolumeID: "",
			wantedErr:      true,
		},
		{
			name:           "in-tree with missing PV",
			provisionedBy:  "kubernetes.io/aws-ebs",
			tagsAnnotation: "{\"foo\": \"bar\"}",
			volumeName:     "asdf",
			volumeID:       "aws://us-east-1a/vol-12345",
			wantedTags:     nil,
			wantedVolumeID: "",
			wantedErr:      true,
		},
	}
	for _, tt := range tests {
		t.Run(tt.name, func(t *testing.T) {
			pvc.SetAnnotations(map[string]string{
				annotationPrefix + "/tags":                      tt.tagsAnnotation,
				"volume.beta.kubernetes.io/storage-provisioner": tt.provisionedBy,
			})

			var pvSpec corev1.PersistentVolumeSpec
			if tt.provisionedBy == "ebs.csi.aws.com" {
				pvSpec = corev1.PersistentVolumeSpec{
					StorageClassName: dummyStorageClassName,
					PersistentVolumeSource: corev1.PersistentVolumeSource{
						CSI: &corev1.CSIPersistentVolumeSource{
							VolumeHandle: tt.wantedVolumeID,
						},
					},
				}
			} else {
				pvSpec = corev1.PersistentVolumeSpec{
					StorageClassName: dummyStorageClassName,
					PersistentVolumeSource: corev1.PersistentVolumeSource{
						AWSElasticBlockStore: &corev1.AWSElasticBlockStoreVolumeSource{
							VolumeID: tt.volumeID,
						},
					},
				}
			}
			pv := &corev1.PersistentVolume{
				ObjectMeta: metav1.ObjectMeta{
					Name:        tt.volumeName,
					Annotations: map[string]string{},
				},
				Spec: pvSpec,
			}
			k8sClient = fake.NewSimpleClientset(pv)
			volumeID, tags, err := processPersistentVolumeClaim(pvc)
			if (err == nil) == tt.wantedErr {
				t.Errorf("processPersistentVolumeClaim() err = %v, wantedErr %v", err, tt.wantedErr)
			}
			if volumeID != tt.wantedVolumeID {
				t.Errorf("processPersistentVolumeClaim() volumeID = %v, want %v", volumeID, tt.wantedVolumeID)
			}
			if !reflect.DeepEqual(tags, tt.wantedTags) {
				t.Errorf("processPersistentVolumeClaim() tags = %v, want %v", tags, tt.wantedTags)
			}
		})
	}

}

func Test_processEFSPersistentVolumeClaim(t *testing.T) {
	volumeName := "pvc-1234"
	pvc := &corev1.PersistentVolumeClaim{}
	pvc.SetName("my-pvc")
	pvc.Spec.VolumeName = volumeName

	tests := []struct {
		name           string
		provisionedBy  string
		tagsAnnotation string
		volumeID       string
		volumeName     string
		wantedTags     map[string]string
		wantedVolumeID string
		wantedErr      bool
	}{
		{
			name:           "csi with valid tags and volume id",
			provisionedBy:  "efs.csi.aws.com",
			tagsAnnotation: "{\"foo\": \"bar\"}",
			volumeName:     volumeName,
			volumeID:       "fs-05b82f74723423::fsap-06cc098e562d23425",
			wantedTags:     map[string]string{"foo": "bar"},
			wantedVolumeID: "fsap-06cc098e562d23425",
			wantedErr:      false,
		},
		{
			name:           "csi with valid tags and invalid volume id",
			provisionedBy:  "efs.csi.aws.com",
			tagsAnnotation: "{\"foo\": \"bar\"}",
			volumeName:     volumeName,
			volumeID:       "asdf://us-east-1a/vol-12345",
			wantedTags:     nil,
			wantedVolumeID: "",
			wantedErr:      true,
		},
		{
			name:           "other with valid tags and volume id",
			provisionedBy:  "foo",
			tagsAnnotation: "{\"foo\": \"bar\"}",
			volumeName:     volumeName,
			wantedTags:     nil,
			wantedVolumeID: "",
			wantedErr:      true,
		},
		{
			name:           "csi with missing PV",
			provisionedBy:  "efs.csi.aws.com",
			tagsAnnotation: "{\"foo\": \"bar\"}",
			volumeName:     "asdf",
			volumeID:       "fs-05b82f74723423::fsap-06cc098e562d23425",
			wantedTags:     nil,
			wantedVolumeID: "",
			wantedErr:      true,
		},
	}
	for _, tt := range tests {
		t.Run(tt.name, func(t *testing.T) {
			pvc.SetAnnotations(map[string]string{
				annotationPrefix + "/tags":                      tt.tagsAnnotation,
				"volume.beta.kubernetes.io/storage-provisioner": tt.provisionedBy,
			})

			var pvSpec corev1.PersistentVolumeSpec
			if tt.provisionedBy == "ebs.csi.aws.com" || tt.provisionedBy == "efs.csi.aws.com" {
				pvSpec = corev1.PersistentVolumeSpec{
					PersistentVolumeSource: corev1.PersistentVolumeSource{
						CSI: &corev1.CSIPersistentVolumeSource{
							VolumeHandle: tt.wantedVolumeID,
						},
					},
				}
			} else {
				pvSpec = corev1.PersistentVolumeSpec{
					PersistentVolumeSource: corev1.PersistentVolumeSource{
						AWSElasticBlockStore: &corev1.AWSElasticBlockStoreVolumeSource{
							VolumeID: tt.volumeID,
						},
					},
				}
			}
			pv := &corev1.PersistentVolume{
				ObjectMeta: metav1.ObjectMeta{
					Name:        tt.volumeName,
					Annotations: map[string]string{},
				},
				Spec: pvSpec,
			}
			k8sClient = fake.NewSimpleClientset(pv)
			volumeID, tags, err := processPersistentVolumeClaim(pvc)
			if (err == nil) == tt.wantedErr {
				t.Errorf("processPersistentVolumeClaim() err = %v, wantedErr %v", err, tt.wantedErr)
			}
			if volumeID != tt.wantedVolumeID {
				t.Errorf("processPersistentVolumeClaim() volumeID = %v, want %v", volumeID, tt.wantedVolumeID)
			}
			if !reflect.DeepEqual(tags, tt.wantedTags) {
				t.Errorf("processPersistentVolumeClaim() tags = %v, want %v", tags, tt.wantedTags)
			}
		})
	}

}

func Test_templatedTags(t *testing.T) {

	pvc := &corev1.PersistentVolumeClaim{}
	pvc.SetName("my-pvc")
	pvc.SetNamespace("my-namespace")
	pvc.Spec.StorageClassName = &dummyStorageClassName

	tests := []struct {
		name        string
		defaultTags map[string]string
		annotations map[string]string
		labels      map[string]string
		want        map[string]string
	}{
		{
			name:        "default tag with template",
			defaultTags: map[string]string{"foo": "{{ .Name }}-{{ .Namespace }}"},
			annotations: map[string]string{},
			labels:      map[string]string{},
			want:        map[string]string{"foo": "my-pvc-my-namespace"},
		},
		{
			name:        "default tag overwritten with tag template",
			defaultTags: map[string]string{"foo": "bar"},
			annotations: map[string]string{annotationPrefix + "/tags": "{\"foo\": \"{{ .Name }}-{{ .Namespace }}\"}"},
			labels:      map[string]string{},
			want:        map[string]string{"foo": "my-pvc-my-namespace"},
		},
		{
			name:        "template using annotation",
			defaultTags: map[string]string{},
			annotations: map[string]string{annotationPrefix + "/tags": "{\"foo\": \"{{ .Name }}-{{ .Annotations.TeamID }}\"}", "TeamID": "1234"},
			labels:      map[string]string{},
			want:        map[string]string{"foo": "my-pvc-1234"},
		},
		{
			name:        "template using label",
			defaultTags: map[string]string{},
			annotations: map[string]string{annotationPrefix + "/tags": "{\"foo\": \"{{ .Name }}-{{ .Labels.TeamID }}\"}"},
			labels:      map[string]string{"TeamID": "1234"},
			want:        map[string]string{"foo": "my-pvc-1234"},
		},
		{
			name:        "template using label and annotation",
			defaultTags: map[string]string{},
			annotations: map[string]string{annotationPrefix + "/tags": "{\"foo\": \"{{ .Name }}-{{ .Labels.TeamID }}\",\"bar\": \"{{ .Name }}-{{ .Annotations.DeptID }}\"}", "DeptID": "ABC"},
			labels:      map[string]string{"TeamID": "1234"},
			want:        map[string]string{"foo": "my-pvc-1234", "bar": "my-pvc-ABC"},
		},
		{
			name:        "template using invalid label",
			defaultTags: map[string]string{},
			annotations: map[string]string{annotationPrefix + "/tags": "{\"foo\": \"{{ .Name }}-{{ .Labels.SomeLabel }}\"}"},
			labels:      map[string]string{"TeamID": "1234"},
			want:        map[string]string{"foo": "my-pvc-"},
		},
		{
			name:        "template using invalid field",
			defaultTags: map[string]string{},
			annotations: map[string]string{annotationPrefix + "/tags": "{\"foo\": \"{{ .Blah }}-{{ .Labels.TeamID }}\"}"},
			labels:      map[string]string{"TeamID": "1234"},
			want:        map[string]string{"foo": "{{ .Blah }}-{{ .Labels.TeamID }}"},
		},
	}
	for _, tt := range tests {
		t.Run(tt.name, func(t *testing.T) {
			pvc.SetAnnotations(tt.annotations)
			pvc.SetLabels(tt.labels)
			defaultTags = tt.defaultTags
			if got := buildTags(pvc); !reflect.DeepEqual(got, tt.want) {
				t.Errorf("buildTags() = %v, want %v", got, tt.want)
			}
			defaultTags = map[string]string{}
		})
	}
}<|MERGE_RESOLUTION|>--- conflicted
+++ resolved
@@ -243,11 +243,7 @@
 			name:         "ignore annotation set with default tags legacy",
 			defaultTags:  map[string]string{"foo": "bar"},
 			allowAllTags: false,
-<<<<<<< HEAD
-			annotations:  map[string]string{"aws-pvc-tagger/ignore": ""},
-=======
 			annotations:  map[string]string{"aws-ebs-tagger/ignore": ""},
->>>>>>> e74ea62b
 			want:         map[string]string{},
 		},
 		{
@@ -261,11 +257,7 @@
 			name:         "ignore annotation set with tags annotation set legacy",
 			defaultTags:  map[string]string{},
 			allowAllTags: false,
-<<<<<<< HEAD
-			annotations:  map[string]string{"aws-pvc-tagger/ignore": "exists", "aws-ebs-tagger/tags": "{\"foo\": \"bar\"}"},
-=======
 			annotations:  map[string]string{"aws-ebs-tagger/ignore": "exists", "aws-ebs-tagger/tags": "{\"foo\": \"bar\"}"},
->>>>>>> e74ea62b
 			want:         map[string]string{},
 		},
 		{
@@ -291,8 +283,6 @@
 		},
 		{
 			name:         "tags annotation set empty with no default tags legacy",
-<<<<<<< HEAD
-=======
 			defaultTags:  map[string]string{},
 			allowAllTags: false,
 			annotations:  map[string]string{"aws-ebs-tagger/tags": ""},
@@ -300,23 +290,12 @@
 		},
 		{
 			name:         "tags annotation set empty with no default tags",
->>>>>>> e74ea62b
 			defaultTags:  map[string]string{},
 			allowAllTags: false,
 			annotations:  map[string]string{"k8s-pvc-tagger/tags": ""},
 			want:         map[string]string{},
 		},
 		{
-<<<<<<< HEAD
-			name:         "tags annotation set empty with no default tags",
-			defaultTags:  map[string]string{},
-			allowAllTags: false,
-			annotations:  map[string]string{"k8s-pvc-tagger/tags": ""},
-			want:         map[string]string{},
-		},
-		{
-			name:         "tags annotation set with no default tags legacy",
-=======
 			name:         "tags annotation set with no default tags legacy",
 			defaultTags:  map[string]string{},
 			allowAllTags: false,
@@ -325,23 +304,12 @@
 		},
 		{
 			name:         "tags annotation set with no default tags",
->>>>>>> e74ea62b
 			defaultTags:  map[string]string{},
 			allowAllTags: false,
 			annotations:  map[string]string{"k8s-pvc-tagger/tags": "{\"foo\": \"bar\"}"},
 			want:         map[string]string{"foo": "bar"},
 		},
 		{
-<<<<<<< HEAD
-			name:         "tags annotation set with no default tags",
-			defaultTags:  map[string]string{},
-			allowAllTags: false,
-			annotations:  map[string]string{"k8s-pvc-tagger/tags": "{\"foo\": \"bar\"}"},
-			want:         map[string]string{"foo": "bar"},
-		},
-		{
-			name:         "tags annotation set with default tags legacy",
-=======
 			name:         "tags annotation set with default tags legacy",
 			defaultTags:  map[string]string{"foo": "bar"},
 			allowAllTags: false,
@@ -350,7 +318,6 @@
 		},
 		{
 			name:         "tags annotation set with default tags",
->>>>>>> e74ea62b
 			defaultTags:  map[string]string{"foo": "bar"},
 			allowAllTags: false,
 			annotations:  map[string]string{"k8s-pvc-tagger/tags": "{\"something\": \"else\"}"},
@@ -364,20 +331,6 @@
 			want:         map[string]string{"foo": "bar", "something": "else"},
 		},
 		{
-			name:         "tags annotation set with default tags",
-			defaultTags:  map[string]string{"foo": "bar"},
-			allowAllTags: false,
-			annotations:  map[string]string{"k8s-pvc-tagger/tags": "{\"something\": \"else\"}"},
-			want:         map[string]string{"foo": "bar", "something": "else"},
-		},
-		{
-			name:         "tags annotation set with default tags with override legacy",
-			defaultTags:  map[string]string{"foo": "foo"},
-			allowAllTags: false,
-			annotations:  map[string]string{"aws-ebs-tagger/tags": "{\"foo\": \"bar\", \"something\": \"else\"}"},
-			want:         map[string]string{"foo": "bar", "something": "else"},
-		},
-		{
 			name:         "tags annotation set with default tags with override",
 			defaultTags:  map[string]string{"foo": "foo"},
 			allowAllTags: false,
@@ -386,8 +339,6 @@
 		},
 		{
 			name:         "tags annotation invalid json with no default tags legacy",
-<<<<<<< HEAD
-=======
 			defaultTags:  map[string]string{},
 			allowAllTags: false,
 			annotations:  map[string]string{"aws-ebs-tagger/tags": "'asdas:\"asdasd\""},
@@ -395,23 +346,12 @@
 		},
 		{
 			name:         "tags annotation invalid json with no default tags",
->>>>>>> e74ea62b
 			defaultTags:  map[string]string{},
 			allowAllTags: false,
 			annotations:  map[string]string{"k8s-pvc-tagger/tags": "'asdas:\"asdasd\""},
 			want:         map[string]string{},
 		},
 		{
-<<<<<<< HEAD
-			name:         "tags annotation invalid json with no default tags",
-			defaultTags:  map[string]string{},
-			allowAllTags: false,
-			annotations:  map[string]string{"k8s-pvc-tagger/tags": "'asdas:\"asdasd\""},
-			want:         map[string]string{},
-		},
-		{
-=======
->>>>>>> e74ea62b
 			name:         "tags annotation invalid json with default tags legacy",
 			defaultTags:  map[string]string{"foo": "bar"},
 			allowAllTags: false,
@@ -441,8 +381,6 @@
 		},
 		{
 			name:         "tags annotation set with invalid name but allowAllTags with no default tags legacy",
-<<<<<<< HEAD
-=======
 			defaultTags:  map[string]string{},
 			allowAllTags: true,
 			annotations:  map[string]string{"aws-ebs-tagger/tags": "{\"foo\": \"bar\", \"kubernetes.io/foo\": \"bar\"}"},
@@ -450,7 +388,6 @@
 		},
 		{
 			name:         "tags annotation set with invalid name but allowAllTags with no default tags",
->>>>>>> e74ea62b
 			defaultTags:  map[string]string{},
 			allowAllTags: true,
 			annotations:  map[string]string{"k8s-pvc-tagger/tags": "{\"foo\": \"bar\", \"kubernetes.io/foo\": \"bar\"}"},
@@ -460,16 +397,6 @@
 			name:         "tags annotation set with invalid name but allowAllTags with no default tags",
 			defaultTags:  map[string]string{},
 			allowAllTags: true,
-<<<<<<< HEAD
-			annotations:  map[string]string{"k8s-pvc-tagger/tags": "{\"foo\": \"bar\", \"kubernetes.io/foo\": \"bar\"}"},
-			want:         map[string]string{"foo": "bar", "kubernetes.io/foo": "bar"},
-		},
-		{
-			name:         "tags annotation set with invalid name but allowAllTags with no default tags",
-			defaultTags:  map[string]string{},
-			allowAllTags: true,
-=======
->>>>>>> e74ea62b
 			annotations:  map[string]string{"k8s-pvc-tagger/tags": "{\"foo\": \"bar\", \"Name\": \"bar\"}"},
 			want:         map[string]string{"foo": "bar", "Name": "bar"},
 		},
@@ -477,11 +404,7 @@
 			name:         "tags annotation set with invalid name but allowAllTags with no default tags legacy",
 			defaultTags:  map[string]string{},
 			allowAllTags: true,
-<<<<<<< HEAD
-			annotations:  map[string]string{"aws-pvc-tagger/tags": "{\"foo\": \"bar\", \"Name\": \"bar\"}"},
-=======
 			annotations:  map[string]string{"aws-ebs-tagger/tags": "{\"foo\": \"bar\", \"Name\": \"bar\"}"},
->>>>>>> e74ea62b
 			want:         map[string]string{"foo": "bar", "Name": "bar"},
 		},
 		{
@@ -509,20 +432,9 @@
 		},
 		{
 			name:         "tags annotation set with default tags - csv legacy",
-<<<<<<< HEAD
-=======
 			defaultTags:  map[string]string{"foo": "bar"},
 			allowAllTags: false,
 			annotations:  map[string]string{"aws-ebs-tagger/tags": "something=else"},
-			want:         map[string]string{"foo": "bar", "something": "else"},
-			tagFormat:    "csv",
-		},
-		{
-			name:         "tags annotation set with default tags - csv",
->>>>>>> e74ea62b
-			defaultTags:  map[string]string{"foo": "bar"},
-			allowAllTags: false,
-			annotations:  map[string]string{"k8s-pvc-tagger/tags": "something=else"},
 			want:         map[string]string{"foo": "bar", "something": "else"},
 			tagFormat:    "csv",
 		},
@@ -546,11 +458,7 @@
 			name:         "tags annotation set with default tags with override - csv legacy",
 			defaultTags:  map[string]string{"foo": "foo"},
 			allowAllTags: false,
-<<<<<<< HEAD
-			annotations:  map[string]string{"aws-pvc-tagger/tags": "foo=bar,something=else"},
-=======
 			annotations:  map[string]string{"aws-ebs-tagger/tags": "foo=bar,something=else"},
->>>>>>> e74ea62b
 			want:         map[string]string{"foo": "bar", "something": "else"},
 			tagFormat:    "csv",
 		},
